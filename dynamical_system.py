--- conflicted
+++ resolved
@@ -49,10 +49,6 @@
         self.metric_logger.append(metric)
         christoffel = self.compute_christoffel(metric, embedding_gradient, embedding_hessian)
         self.christ_logger.append(christoffel)
-<<<<<<< HEAD
-=======
-        # self.gr_logger.append(gr)
->>>>>>> dc3b61a0
         harmonic = - np.linalg.inv(metric) @ self.stiffness @ (x - self.attractor) - self.dissipation @ dx
         geodesic = - np.einsum('qij,i->qj', christoffel, dx) @ dx
         self.speed_logger.append(dx)
